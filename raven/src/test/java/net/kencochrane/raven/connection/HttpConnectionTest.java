--- conflicted
+++ resolved
@@ -112,24 +112,12 @@
     }
 
     @Test
-<<<<<<< HEAD
-    public void testAuthHeaderSent() throws Exception {
-        httpConnection.send(new EventBuilder().build());
-
-        verify(mockUrlConnection).setRequestProperty("User-Agent", Raven.NAME);
-        String expectedAuthRequest = "Sentry sentry_version=3,"
-                + "sentry_client=" + Raven.NAME + ","
-                + "sentry_key=" + publicKey + ","
-                + "sentry_secret=" + secretKey;
-        verify(mockUrlConnection).setRequestProperty("X-Sentry-Auth", expectedAuthRequest);
-=======
     public void testContentMarshalled(@Injectable final Event mockEvent) throws Exception {
         httpConnection.send(mockEvent);
 
         new Verifications() {{
             mockMarshaller.marshall(mockEvent, (OutputStream) any);
         }};
->>>>>>> aa11cf47
     }
 
     @Test
@@ -140,7 +128,7 @@
         new Verifications() {{
             mockUrlConnection.setRequestProperty("User-Agent", Raven.NAME);
 
-            String expectedAuthRequest = "Sentry sentry_version=4,"
+            String expectedAuthRequest = "Sentry sentry_version=3,"
                     + "sentry_client=" + Raven.NAME + ","
                     + "sentry_key=" + publicKey + ","
                     + "sentry_secret=" + secretKey;
