--- conflicted
+++ resolved
@@ -23,13 +23,8 @@
      * Version of this client, the major version is the current supported Sentry protocol, the minor version changes
      * for each release of this project.
      */
-<<<<<<< HEAD
     public static final String NAME = "Raven-Java/3.0";
-    private static final Logger logger = Logger.getLogger(Raven.class.getCanonicalName());
-=======
-    public static final String NAME = "Raven-Java/4.0";
     private static final Logger logger = LoggerFactory.getLogger(Raven.class);
->>>>>>> b3950294
     private final Set<EventBuilderHelper> builderHelpers = new HashSet<EventBuilderHelper>();
     private Connection connection;
 
