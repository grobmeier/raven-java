package net.kencochrane.raven.event.interfaces;

<<<<<<< HEAD
=======
import java.util.Arrays;

/**
 * The StackTrace interface for Sentry, allowing to add a stackTrace to an event.
 */
>>>>>>> 62e4db9a
public class StackTraceInterface implements SentryInterface {
    /**
     * Name of the Sentry interface allowing to send a StackTrace.
     */
    public static final String STACKTRACE_INTERFACE = "sentry.interfaces.Stacktrace";
    private final ImmutableThrowable throwable;

    public StackTraceInterface(Throwable throwable) {
        this.throwable = new ImmutableThrowable(throwable);
    }

    @Override
    public String getInterfaceName() {
        return STACKTRACE_INTERFACE;
    }

    public ImmutableThrowable getThrowable() {
        return throwable;
    }
}<|MERGE_RESOLUTION|>--- conflicted
+++ resolved
@@ -1,13 +1,8 @@
 package net.kencochrane.raven.event.interfaces;
-
-<<<<<<< HEAD
-=======
-import java.util.Arrays;
 
 /**
  * The StackTrace interface for Sentry, allowing to add a stackTrace to an event.
  */
->>>>>>> 62e4db9a
 public class StackTraceInterface implements SentryInterface {
     /**
      * Name of the Sentry interface allowing to send a StackTrace.
